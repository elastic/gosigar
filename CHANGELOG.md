# Change Log
All notable changes to this project will be documented in this file.
This project adheres to [Semantic Versioning](http://semver.org/).

## [Unreleased]

### Added
- Added method stubs to enable compilation for operating systems that are not
  supported by gosigar. All methods return `ErrNotImplemented` on these unsupported
  operating systems. #83
- FreeBSD returns `ErrNotImplemented` for `ProcTime.Get`. #83

### Changed
- OpenBSD returns `ErrNotImplemented` for `ProcTime.Get` instead of `nil`. #83
<<<<<<< HEAD
- Fixed incorrect `Mem.Used` calculation under linux. #82
=======
- Fixed `ProcState` on Linux and FreeBSD when process names contain parentheses. #81
>>>>>>> 52f14dd4

### Deprecated

### Removed
- Remove NetBSD build from sigar_unix.go as it is not supported by gosigar. #83

## [0.5.0]

### Changed
- Fixed Trim environment variables when comparing values in the test suite. #79
- Make `kern_procargs` more robust under darwin when we cannot retrieve
  all the information about a process. #78

## [0.4.0]

### Changed
- Fixed Windows issue that caused a hang during `init()` if WMI wasn't ready. #74

## [0.3.0]

### Added
- Read `MemAvailable` value for kernel 3.14+ #71

## [0.2.0]

### Added
- Added `ErrCgroupsMissing` to indicate that /proc/cgroups is missing which is
  an indicator that cgroups were disabled at compile time. #64

### Changed
- Changed `cgroup.SupportedSubsystems()` to honor the "enabled" column in the
  /proc/cgroups file. #64

## [0.1.0]

### Added
- Added `CpuList` implementation for Windows that returns CPU timing information
  on a per CPU basis. #55
- Added `Uptime` implementation for Windows. #55
- Added `Swap` implementation for Windows based on page file metrics. #55
- Added support to `github.com/gosigar/sys/windows` for querying and enabling
  privileges in a process token.
- Added utility code for interfacing with linux NETLINK_INET_DIAG. #60
- Added `ProcEnv` for getting a process's environment variables. #61

### Changed
- Changed several `OpenProcess` calls on Windows to request the lowest possible
  access privileges. #50
- Removed cgo usage from Windows code.
- Added OS version checks to `ProcArgs.Get` on Windows because the
  `Win32_Process` WMI query is not available prior to Windows vista. On XP and
  Windows 2003, this method returns `ErrNotImplemented`. #55

### Fixed
- Fixed value of `Mem.ActualFree` and `Mem.ActualUsed` on Windows. #49
- Fixed `ProcTime.StartTime` on Windows to report value in milliseconds since
  Unix epoch. #51
- Fixed `ProcStatus.PPID` value is wrong on Windows. #55
- Fixed `ProcStatus.Username` error on Windows XP #56<|MERGE_RESOLUTION|>--- conflicted
+++ resolved
@@ -12,11 +12,8 @@
 
 ### Changed
 - OpenBSD returns `ErrNotImplemented` for `ProcTime.Get` instead of `nil`. #83
-<<<<<<< HEAD
 - Fixed incorrect `Mem.Used` calculation under linux. #82
-=======
 - Fixed `ProcState` on Linux and FreeBSD when process names contain parentheses. #81
->>>>>>> 52f14dd4
 
 ### Deprecated
 
