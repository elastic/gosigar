--- conflicted
+++ resolved
@@ -1,18 +1,11 @@
 ---
 name: OpenTelemetry Export Trace
 
-<<<<<<< HEAD
-  on:
-    workflow_run:
-      workflows: ["*"]
-      types: [completed]
-=======
 on:
   workflow_run:
     workflows:
       - "*"
     types: [completed]
->>>>>>> 51b8f1f7
 
 permissions:
   contents: read
