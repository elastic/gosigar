// Copyright (c) 2012 VMware, Inc.

package gosigar

import (
	"bytes"
<<<<<<< HEAD
	"unsafe"
=======
>>>>>>> 71232081
)

// byteListToString converts the raw byte arrays we get into a string. This is a bit of a process, as byte strings are normally []uint8
func byteListToString(raw []int8) string {
	byteList := make([]byte, len(raw))

	for pos, singleByte := range raw {
		byteList[pos] = byte(singleByte)
		if singleByte == 0 {
			break
		}
	}

	return string(bytes.Trim(byteList, "\x00"))
}

func chop(buf []byte) []byte {
	return buf[0 : len(buf)-1]
}

func convertBytesToString(arr []byte) string {
	n := bytes.IndexByte(arr, 0)
	if n == -1 {
		return string(arr[:])
	}
	return string(arr[:n])
}<|MERGE_RESOLUTION|>--- conflicted
+++ resolved
@@ -4,10 +4,6 @@
 
 import (
 	"bytes"
-<<<<<<< HEAD
-	"unsafe"
-=======
->>>>>>> 71232081
 )
 
 // byteListToString converts the raw byte arrays we get into a string. This is a bit of a process, as byte strings are normally []uint8
